--- conflicted
+++ resolved
@@ -97,7 +97,7 @@
         except:
             raise ConnectionError("Please check that the Docker Daemon is installed and running.")
 
-<<<<<<< HEAD
+
     def check_waiting_job_que(self):
         """
         Check and output a list of jobs that are waiting to be executed, allocated, or request received
@@ -187,7 +187,7 @@
                 print("{:>15} {:>15} {:10d} {:15d}".format(job_is, user_id, cpus, memory))
         #print("Ending check_waiting_job_que()")
         #print("=" * 30)
-=======
+
     #FIXME share queue with scheduler via redis
     def check_jobQ(self):
         """ Check jobs in the waiting queue """
@@ -196,7 +196,7 @@
         # print("In check_jobQ, que = ", que)
         for job in que:
             print("In check_jobQ: user_id, cpus, mem: {} {} {}".format(job.user_id, job.cpus, job.mem))
->>>>>>> b0acda90
+
 
     def check_and_store_runningJobs(self) -> tuple:
         """
@@ -227,36 +227,36 @@
 
         # Initialize runningJobList the first time it is called
         runningJobList = []
-<<<<<<< HEAD
-=======
+
+
         service_dict = {} #NJF  bugfix when no services runtime error
->>>>>>> b0acda90
+
 
         # iterate through entire service list
         for service in service_list:
             service_attrs = service.attrs
-<<<<<<< HEAD
+
             service_name = service.name
             if srv_basename in service_name:
                 logging.info("\nIn check_runningJobs(): service_name = {}".format(service_name))
                 #print("\nIn check_runningJobs(): service_name = {}\n".format(service_name))
                 # store service_attrs in Redis as string
-=======
+
             Name = list(pn.find('Name', service_attrs))[0]
             service_name = service.name
             if srv_basename in Name:
                 # store service_attrs in redis as string
->>>>>>> b0acda90
+
                 stringified_service_attrs = json.dumps(service_attrs)  # convert dict object to string
                 service_attrs_hash_key = self.keynamehelper.create_key_name("service_attrs", service_name)
                 self.redis.set(service_attrs_hash_key, stringified_service_attrs)
                 # store the service_name to a set
                 self.redis.sadd(service_set_key, service_name)
 
-<<<<<<< HEAD
-=======
+
+
                 print("\nIn check_runningJobs(): service_name = {}".format(service_name))
->>>>>>> b0acda90
+
                 (_, _, serv_name, req_id) = service_name.split('_')
                 lens = len(serv_name)
                 # FIXME the following line applies to case where nwm_mpi-worker_serv" is used as basename
@@ -266,11 +266,10 @@
                 # pp(service_attrs)
                 Image = pn.find('Image', service_attrs)
                 *Image, = Image
-<<<<<<< HEAD
-
-=======
+
+
+
                 print("In check_runningJobs: Image = ", *Image)
->>>>>>> b0acda90
                 Name = pn.find('Name', service_attrs)
                 *Name, = Name
 
@@ -307,12 +306,12 @@
                                 "Labels": Labels, "Name": Name, "Mounts": Mounts, "Healthcheck": Healthcheck,
                                 "RestartPolicy": RestartPolicy, "HostNode": HostNode, "cpus_alloc": cpus_alloc}
                 runningJobList.append(service_dict)
-<<<<<<< HEAD
+
         logging.info("end of que_monitor.check_runningJobs")
-=======
+
         print("\nend of que_monitor.check_runningJobs")
         print("=" * 30)
->>>>>>> b0acda90
+
         return runningJobList, service_dict
 
     def resubmit(self, service_dict: dict, service_name: str) -> docker.from_env().services.create:
@@ -332,13 +331,13 @@
             Service object created
         """
         client = self.docker_client
-<<<<<<< HEAD
+
         #print("\nIn resubmit(): service_name = {}".format(service_name))
-=======
+
 
         print("\n----In resubmit()-----")
         print("\nIn resubmit(): service_name = {}".format(service_name))
->>>>>>> b0acda90
+
         (_, _, serv_name, req_id) = service_name.split('_')
         lens = len(serv_name)
         index = serv_name[4:lens]
@@ -349,11 +348,11 @@
         Name = (service_dict['Name'])[0]
         Constraints = (service_dict['Constraints'])[0]
         Hostname = ((service_dict['ContainerSpec'])[0])['Hostname']
-<<<<<<< HEAD
-=======
+
+
         print("service_dict: Hostname = ", Hostname)
         print("Hostname isinstance of str:", isinstance(Hostname, str))
->>>>>>> b0acda90
+er
 
         Mounts = ((service_dict['Mounts'])[0])[0]
         source = Mounts['Source']
@@ -370,7 +369,7 @@
 
         Command = (service_dict['Command'])[0]
         command = Command
-<<<<<<< HEAD
+
 
         Labels = (service_dict['Labels'])[0]
         #pp(Labels)
@@ -380,7 +379,7 @@
         RestartPolicy = (service_dict['RestartPolicy'])[0]
         #pp(RestartPolicy)
         #print("RestartPolicy isinstance of dict:", isinstance(RestartPolicy, dict))
-=======
+
         print("service_dict: Command = ", Command)
         print("Command isinstance of list:", isinstance(Command, list))
         print("Command isinstance of str:", isinstance(Command, str))
@@ -397,7 +396,7 @@
         print("RestartPolicy: ")
         pp(RestartPolicy)
         print("RestartPolicy isinstance of dict:", isinstance(RestartPolicy, dict))
->>>>>>> b0acda90
+
         # condition = RestartPolicy['Condition']
         # print("RestartPolicy: condition = ", condition)
         # restart = docker.types.RestartPolicy(condition = condition)
@@ -449,17 +448,17 @@
         service_list = client.services.list()
         for service in service_list:
             if srv_basename in service.name:
-<<<<<<< HEAD
-=======
+
+
                 # for service_log in service.logs(follow=follow, tail=tail, details=True, stdout=True, stderr=True, timestamps=True):
->>>>>>> b0acda90
+
                 for service_log in service.logs(details=True, stdout=True, stderr=True, timestamps=True):
                     # print(service_log)   # output in byte string format
                     service_log_str = str(service_log, 'utf-8')
                     # output regular strings
                     ## print(service_log_str)    # uncomment this line to output all logs in regular string format.
                     if failed in service_log_str:
-<<<<<<< HEAD
+
                         logging.debug("failed info: {}".format(service_log_str))
                     if mpirun in service_log_str:
                         string = service_log_str
@@ -497,7 +496,7 @@
                             logging.info("service name: {}, exit code: {}, Script terminated by Control-C".format(service.name, exitcode))
                         if exitcode == 139:
                             logging.info("service name: {}, exit code: {}, Segmentation Fault".format(service.name, exitcode))
-=======
+
                         print("failed info:", service_log_str)
                     if mpirun in service_log_str:
                         string = service_log_str
@@ -536,7 +535,7 @@
                         if exitcode == 139:
                             print("service name: {}, exit code: {}, Segmentation Fault".format(service.name, exitcode))
         
->>>>>>> b0acda90
+
 
     def check_job_state(self) -> list:
         """
@@ -559,29 +558,29 @@
         service_list = client.services.list()
         service_state_list = []
         for service in service_list:
-<<<<<<< HEAD
-=======
+
+
             service_id = service.id
             service_attrs = service.attrs
->>>>>>> b0acda90
+
             service_name = service.name
             if srv_basename in service_name:
                 for task in service.tasks():
                     # logging task state
-<<<<<<< HEAD
+
                     logging.info("\tState: {}".format(task['Status']['State']))
                     logging.info("\tTimestamp: {}".format(task['Status']['Timestamp']))
                     logging.info("\tContainerID: {}".format(task['Status']['ContainerStatus']['ContainerID']))
                     logging.info("\tDesiredState: {}".format(task['DesiredState']))
                     logging.info("\tServiceID: {}".format(task['ServiceID']))
 
-=======
+
                     print('\n\tState: '+task['Status']['State'])
                     print('\tTimestamp: '+task['Status']['Timestamp'])
                     print('\tContainerID: '+task['Status']['ContainerStatus']['ContainerID'])
                     print('\tDesiredState: '+task['DesiredState'])
                     print('\tServiceID: '+task['ServiceID'])
->>>>>>> b0acda90
+
                     task_state = service_name + ':' + task['Status']['State']
                     task_timestamp = service_name + ':' + task['Status']['Timestamp']
                     task_container_id = service_name + ':' + task['Status']['ContainerStatus']['ContainerID']
@@ -592,12 +591,12 @@
                     task_host = task['Spec']['Placement']['Constraints']
                     task_host = task_host[0]
                     (_, task_host) = task_host.split(' == ')
-<<<<<<< HEAD
+
 
                     logging.info("\n\tserviceName:taskState: {}".format(task_state))
-=======
+
                     print('\n\tserviceName:taskState: ', task_state)
->>>>>>> b0acda90
+
                     (serviceName, taskState) = task_state.split(':')
 
                     logging.info("\tserviceName: {}".format(serviceName))
@@ -618,10 +617,10 @@
                     except:
                         raise RedisError("Error occurred in storing task states to redis")
 
-<<<<<<< HEAD
-=======
+
+
                     # enumerate all task states
->>>>>>> b0acda90
+
                     if (taskState == 'starting'):
                         pass
                     elif (taskState == 'running'):
@@ -656,16 +655,16 @@
                         pass
                     service_state = {"taskState": taskState, "service_name": service_name}
                     service_state_list.append(service_state)
-<<<<<<< HEAD
+
                     #print("In check_job_state, service_state_list:")
                     #pp(service_state_list)
                     #print("-" * 30)
-=======
+
                     print("In check_job_state: service_state_list =")
                     pp(service_state_list)
                     print("-" * 15)
         print("=" * 30)           
->>>>>>> b0acda90
+
         return service_state_list
 
     def build_state_list_reqid_set(self, service_state_list: list) -> dict:
@@ -1248,7 +1247,7 @@
     redis_port=test_port,
     redis_pass=test_pass)
 
-<<<<<<< HEAD
+
     # get info for all jobs that have been submitted
     q.check_waiting_job_que()
 
@@ -1267,7 +1266,7 @@
     # let the jobs run to finish
     time.sleep(30)
 
-=======
+
     (runningJobList, service_dict) = q.check_and_store_runningJobs()
     # q.store_job_state_in_redis()
     service_state_list = q.check_job_state()
@@ -1280,17 +1279,17 @@
     # let the jobs run to finish
     time.sleep(30)
 
->>>>>>> b0acda90
+
     # runningQ_restart = False
     runningQ_restart = True
 
     if runningQ_restart == True:
         q.restart_running_jobQ()
-<<<<<<< HEAD
-=======
+
+
         print("flush the buffer", flush=True)
         print("-" * 16, flush=True)
->>>>>>> b0acda90
+
 
     else:
         # TODO double check the interaction between this function call and q.check_job_state()
@@ -1302,10 +1301,10 @@
     while True:
         time.sleep(30)
         q.check_system_state()
-<<<<<<< HEAD
-=======
+
+
         print("flush the buffer", flush=True)
->>>>>>> b0acda90
+
 
     print("end of que_monitor")
 
