from setuptools import setup, find_namespace_packages
from pathlib import Path

ROOT = Path(__file__).resolve().parent

try:
    with open(ROOT / 'README.md', 'r') as readme:
        long_description = readme.read()
except:
    long_description = ''

exec(open(ROOT / 'dmod/core/_version.py').read())

setup(
    name='dmod-core',
    version=__version__,
    description='',
    long_description=long_description,
    author='',
    author_email='',
    url='',
    license='',
<<<<<<< HEAD
    install_requires=["pydantic"],
    packages=find_namespace_packages(exclude=('tests', 'schemas', 'ssl', 'src'))
=======
    install_requires=[],
    packages=find_namespace_packages(exclude=['dmod.test', 'schemas', 'ssl', 'src'])
>>>>>>> d725ad77
)<|MERGE_RESOLUTION|>--- conflicted
+++ resolved
@@ -20,11 +20,6 @@
     author_email='',
     url='',
     license='',
-<<<<<<< HEAD
-    install_requires=["pydantic"],
-    packages=find_namespace_packages(exclude=('tests', 'schemas', 'ssl', 'src'))
-=======
     install_requires=[],
-    packages=find_namespace_packages(exclude=['dmod.test', 'schemas', 'ssl', 'src'])
->>>>>>> d725ad77
+    packages=find_namespace_packages(exclude=['dmod.test', 'schemas', 'ssl', 'src', 'pydantic'])
 )